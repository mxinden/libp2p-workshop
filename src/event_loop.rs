--- conflicted
+++ resolved
@@ -105,11 +105,7 @@
             pending_requests: HashMap::new(),
             files_topic,
             chat_topic,
-<<<<<<< HEAD
-            address_topic,
             known_peers: HashSet::new(),
-=======
->>>>>>> 6c0854f7
         }
     }
 
@@ -280,7 +276,6 @@
                     .send(Event::ConnectionEstablished { endpoint })
                     .await;
             }
-<<<<<<< HEAD
             SwarmEvent::Behaviour(BehaviourEvent::Mdns(MdnsEvent::Discovered(list))) => {
                 for (peer, addr) in list {
                     self.swarm
@@ -291,13 +286,12 @@
                         let _ = self.swarm.dial(peer);
                     }
                 }
-=======
+            }
             SwarmEvent::NewListenAddr { address, .. } => {
                 let _ = self
                     .event_sender
                     .send(Event::NewListenAddr { address })
                     .await;
->>>>>>> 6c0854f7
             }
             event => log::debug!("{:?}", event),
         }
