--- conflicted
+++ resolved
@@ -15,11 +15,10 @@
     gossipsub::{self},
     identify, identity,
     multiaddr::Protocol,
-    noise, relay,
-    request_response,
-    tcp, yamux, Multiaddr, NetworkBehaviour, PeerId, Swarm, Transport,
+    noise, relay, request_response, tcp, yamux, Multiaddr, NetworkBehaviour, PeerId, Swarm,
+    Transport,
 };
-use std::{error::Error, iter,time::Duration};
+use std::{error::Error, iter, time::Duration};
 
 use event_loop::{Command, Event, EventLoop};
 
@@ -248,24 +247,6 @@
     sender: mpsc::UnboundedSender<Command>,
 }
 
-<<<<<<< HEAD
-    loop {
-        match swarm.next().await.unwrap() {
-            SwarmEvent::ConnectionEstablished { endpoint, .. } => {
-                println!("Connected to {}.", endpoint.get_remote_address());
-            }
-            SwarmEvent::Behaviour(identify::Event::Received {
-                peer_id: _,
-                info: identify::Info { agent_version, .. },
-            }) => {
-                println!("Agent version {}", agent_version);
-                break;
-            }
-            e => {
-                log::debug!("{:?}", e)
-            }
-        }
-=======
 impl Network {
     pub fn new(
         network: Swarm<Behaviour>,
@@ -287,7 +268,6 @@
             .run(),
         );
         (Network { sender: command_tx }, event_rx)
->>>>>>> 818a67b3
     }
 
     /// Dial the given peer if we know their address.
